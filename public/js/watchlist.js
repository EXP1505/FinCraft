--- conflicted
+++ resolved
@@ -159,7 +159,6 @@
             if (response.status === 401) {
                 console.log('👤 User not authenticated - skipping watchlist states');
                 return;
-<<<<<<< HEAD
             }
             throw new Error(`HTTP ${response.status}`);
         }
@@ -190,36 +189,7 @@
                 button.innerHTML = '<i class="far fa-star"></i>';
                 button.title = 'Add to watchlist';
             }
-=======
-            }
-            throw new Error(`HTTP ${response.status}`);
-        }
-        
-        const watchlist = await response.json();
-        console.log('📋 User watchlist:', watchlist);
-        
-        if (!Array.isArray(watchlist)) {
-            console.log('⚠️ Watchlist is not an array:', watchlist);
-            return;
-        }
-        
-        // Get all symbols in watchlist
-        const watchlistSymbols = watchlist.map(item => item.symbol);
-        
-        // Update button states
-        const buttons = document.querySelectorAll('.watchlist-btn[data-symbol]');
-        buttons.forEach(button => {
-            const symbol = button.dataset.symbol;
-            if (watchlistSymbols.includes(symbol)) {
-                button.classList.add('in-watchlist');
-                button.innerHTML = '<i class="fas fa-star"></i>';
-                button.title = 'Remove from watchlist';
-            } else {
-                button.classList.remove('in-watchlist');
-                button.innerHTML = '<i class="far fa-star"></i>';
-                button.title = 'Add to watchlist';
-            }
->>>>>>> 4cd50ace
+
         });
         
         console.log('✅ Watchlist states updated');
